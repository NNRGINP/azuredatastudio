/*---------------------------------------------------------------------------------------------
 *  Copyright (c) Microsoft Corporation. All rights reserved.
 *  Licensed under the Source EULA. See License.txt in the project root for license information.
 *--------------------------------------------------------------------------------------------*/

import { localize } from 'vs/nls';
import { IDisposable, Disposable } from 'vs/base/common/lifecycle';
import { Emitter } from 'vs/base/common/event';
import { URI } from 'vs/base/common/uri';
import { EditorInput, GroupIdentifier, IRevertOptions, ISaveOptions, IEditorInput, TextResourceEditorInput } from 'vs/workbench/common/editor';
import { IConfigurationService } from 'vs/platform/configuration/common/configuration';

import { IConnectionManagementService, IConnectableInput, INewConnectionParams, RunQueryOnConnectionMode } from 'sql/platform/connection/common/connectionManagement';
import { QueryResultsInput } from 'sql/workbench/common/editor/query/queryResultsInput';

<<<<<<< HEAD
import { ISelectionData } from 'azdata';
import { startsWith } from 'vs/base/common/strings';
import { IQueryService } from 'sql/platform/query/common/queryService';
=======
import { ExecutionPlanOptions } from 'azdata';
import { startsWith } from 'vs/base/common/strings';
import { IRange } from 'vs/editor/common/core/range';
>>>>>>> df5df38a

const MAX_SIZE = 13;

function trimTitle(title: string): string {
	const length = title.length;
	const diff = length - MAX_SIZE;

	if (diff <= 0) {
		return title;
	} else {
		const start = (length / 2) - (diff / 2);
		return title.slice(0, start) + '...' + title.slice(start + diff, length);
	}
}

export interface IQueryEditorStateChange {
	connectedChange?: boolean;
	resultsVisibleChange?: boolean;
	executingChange?: boolean;
	connectingChange?: boolean;
	sqlCmdModeChanged?: boolean;
}

export class QueryEditorState extends Disposable {
	private _connected = false;
	private _isSqlCmdMode = false;
	private _resultsVisible = false;
	private _executing = false;
	private _connecting = false;

	private readonly _onChange = this._register(new Emitter<IQueryEditorStateChange>());
	public readonly onChange = this._onChange.event;

	public set connected(val: boolean) {
		if (val !== this._connected) {
			this._connected = val;
			this._onChange.fire({ connectedChange: true });
		}
	}

	public get connected(): boolean {
		return this._connected;
	}

	public set connecting(val: boolean) {
		if (val !== this._connecting) {
			this._connecting = val;
			this._onChange.fire({ connectingChange: true });
		}
	}

	public get connecting(): boolean {
		return this._connecting;
	}

	public set resultsVisible(val: boolean) {
		if (val !== this._resultsVisible) {
			this._resultsVisible = val;
			this._onChange.fire({ resultsVisibleChange: true });
		}
	}

	public get resultsVisible(): boolean {
		return this._resultsVisible;
	}

	public set executing(val: boolean) {
		if (val !== this._executing) {
			this._executing = val;
			this._onChange.fire({ executingChange: true });
		}
	}

	public get executing(): boolean {
		return this._executing;
	}

	public set isSqlCmdMode(val: boolean) {
		if (val !== this._isSqlCmdMode) {
			this._isSqlCmdMode = val;
			this._onChange.fire({ sqlCmdModeChanged: true });
		}
	}

	public get isSqlCmdMode(): boolean {
		return this._isSqlCmdMode;
	}
}

/**
 * Input for the QueryEditor. This input is simply a wrapper around a QueryResultsInput for the QueryResultsEditor
 * and a UntitledEditorInput for the SQL File Editor.
 */
export abstract class QueryEditorInput extends EditorInput implements IConnectableInput, IDisposable {

	public static SCHEMA: string = 'sql';

	private _state = this._register(new QueryEditorState());
	public get state(): QueryEditorState { return this._state; }

	constructor(
		private _description: string,
		protected _text: TextResourceEditorInput,
		protected _results: QueryResultsInput,
		@IConnectionManagementService private readonly connectionManagementService: IConnectionManagementService,
		@IQueryService private readonly queryService: IQueryService,
		@IConfigurationService private readonly configurationService: IConfigurationService
	) {
		super();

		this._register(this._text);
		this._register(this._results);

		this._text.onDidChangeDirty(() => this._onDidChangeDirty.fire());

		this._register(this.connectionManagementService.onDisconnect(result => {
			if (result.connectionUri === this.uri) {
				this.onDisconnect();
			}
		}));

		this._register(this.configurationService.onDidChangeConfiguration(e => {
			if (e.affectedKeys.indexOf('sql.showConnectionInfoInTitle') > -1) {
				this._onDidChangeLabel.fire();
			}
		}));

		this.connectionManagementService.ensureDefaultLanguageFlavor(this.uri);

		this.onDisconnect();
		this.onQueryComplete();
	}

	// Getters for private properties
	public get uri(): string { return this.resource!.toString(true); }
	public get text(): TextResourceEditorInput { return this._text; }
	public get results(): QueryResultsInput { return this._results; }
	// Description is shown beside the tab name in the combobox of open editors
	public getDescription(): string { return this._description; }
	public supportsSplitEditor(): boolean { return false; }
	public revert(group: GroupIdentifier, options?: IRevertOptions): Promise<void> {
		return this._text.revert(group, options);
	}

	public isReadonly(): boolean {
		return false;
	}

	public matches(otherInput: any): boolean {
		// we want to be able to match against our underlying input as well, bascially we are our underlying input
		if (otherInput instanceof QueryEditorInput) {
			return this._text.matches(otherInput._text);
		} else {
			return this._text.matches(otherInput);
		}
	}

	// Forwarding resource functions to the inline sql file editor
	public isDirty(): boolean { return this._text.isDirty(); }
	public get resource(): URI { return this._text.resource; }

	public getName(longForm?: boolean): string {
		if (this.configurationService.getValue('sql.showConnectionInfoInTitle')) {
			let profile = this.connectionManagementService.getConnectionProfile(this.uri);
			let title = '';
			if (this._description && this._description !== '') {
				title = this._description + ' ';
			}
			if (profile) {
				if (profile.userName) {
					title += `${profile.serverName}.${profile.databaseName} (${profile.userName})`;
				} else {
					title += `${profile.serverName}.${profile.databaseName} (${profile.authenticationType})`;
				}
			} else {
				title += localize('disconnected', "disconnected");
			}
			return this.text.getName() + (longForm ? (' - ' + title) : ` - ${trimTitle(title)}`);
		} else {
			return this.text.getName();
		}
	}

	save(group: GroupIdentifier, options?: ISaveOptions): Promise<IEditorInput | undefined> {
		return this.text.save(group, options);
	}

	saveAs(group: GroupIdentifier, options?: ISaveOptions): Promise<IEditorInput | undefined> {
		return this.text.saveAs(group, options);
	}

	// Called to get the tooltip of the tab
	public getTitle(): string {
		return this.getName(true);
	}

<<<<<<< HEAD
=======
	// State update funtions
	public runQuery(range?: IRange, executePlanOptions?: ExecutionPlanOptions): void {
		this.queryModelService.runQuery(this.uri, range, executePlanOptions);
		this.state.executing = true;
	}

	public runQueryStatement(range?: IRange): void {
		this.queryModelService.runQueryStatement(this.uri, range);
		this.state.executing = true;
	}

	public runQueryString(text: string): void {
		this.queryModelService.runQueryString(this.uri, text);
		this.state.executing = true;
	}

>>>>>>> df5df38a
	public onConnectStart(): void {
		this.state.connecting = true;
		this.state.connected = false;
	}

	public onConnectReject(): void {
		this.state.connecting = false;
		this.state.connected = false;
	}

	public onConnectCanceled(): void {
		// If we're currently connecting and then cancel, set connected state to false
		// Otherwise, keep connected state as it was
		if (this.state.connecting) {
			this.state.connected = false;
		}
		this.state.connecting = false;
	}

	public onConnectSuccess(params?: INewConnectionParams): void {
		this.state.connected = true;
		this.state.connecting = false;

		let isRunningQuery = this.queryModelService.isRunningQuery(this.uri);
		if (!isRunningQuery && params && params.runQueryOnCompletion) {
			let range: IRange | undefined = params ? params.queryRange : undefined;
			if (params.runQueryOnCompletion === RunQueryOnConnectionMode.executeCurrentQuery) {
				this.runQueryStatement(range);
			} else if (params.runQueryOnCompletion === RunQueryOnConnectionMode.executeQuery) {
				this.runQuery(range);
			} else if (params.runQueryOnCompletion === RunQueryOnConnectionMode.estimatedQueryPlan) {
				this.runQuery(range, { displayEstimatedQueryPlan: true });
			} else if (params.runQueryOnCompletion === RunQueryOnConnectionMode.actualQueryPlan) {
				this.runQuery(range, { displayActualQueryPlan: true });
			}
		}
		this._onDidChangeLabel.fire();
	}

	public onDisconnect(): void {
		this.state.connected = false;
		if (!this.isDisposed()) {
			this._onDidChangeLabel.fire();
		}
	}

	public onRunQuery(): void {
		this.state.executing = true;
		this.state.resultsVisible = true;
	}

	public onQueryComplete(): void {
		this.state.executing = false;
	}

	/**
	 * Get the color that should be displayed
	 */
	public get tabColor(): string {
		return this.connectionManagementService.getTabColorForUri(this.uri);
	}

	public dispose() {
		super.dispose(); // we want to dispose first so that for future logic we know we are disposed
		this.connectionManagementService.disconnectEditor(this, true);
	}

	public get isSharedSession(): boolean {
		return !!(this.uri && startsWith(this.uri, 'vsls:'));
	}
}<|MERGE_RESOLUTION|>--- conflicted
+++ resolved
@@ -13,15 +13,8 @@
 import { IConnectionManagementService, IConnectableInput, INewConnectionParams, RunQueryOnConnectionMode } from 'sql/platform/connection/common/connectionManagement';
 import { QueryResultsInput } from 'sql/workbench/common/editor/query/queryResultsInput';
 
-<<<<<<< HEAD
-import { ISelectionData } from 'azdata';
 import { startsWith } from 'vs/base/common/strings';
 import { IQueryService } from 'sql/platform/query/common/queryService';
-=======
-import { ExecutionPlanOptions } from 'azdata';
-import { startsWith } from 'vs/base/common/strings';
-import { IRange } from 'vs/editor/common/core/range';
->>>>>>> df5df38a
 
 const MAX_SIZE = 13;
 
@@ -218,25 +211,6 @@
 		return this.getName(true);
 	}
 
-<<<<<<< HEAD
-=======
-	// State update funtions
-	public runQuery(range?: IRange, executePlanOptions?: ExecutionPlanOptions): void {
-		this.queryModelService.runQuery(this.uri, range, executePlanOptions);
-		this.state.executing = true;
-	}
-
-	public runQueryStatement(range?: IRange): void {
-		this.queryModelService.runQueryStatement(this.uri, range);
-		this.state.executing = true;
-	}
-
-	public runQueryString(text: string): void {
-		this.queryModelService.runQueryString(this.uri, text);
-		this.state.executing = true;
-	}
-
->>>>>>> df5df38a
 	public onConnectStart(): void {
 		this.state.connecting = true;
 		this.state.connected = false;
