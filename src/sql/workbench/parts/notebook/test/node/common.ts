--- conflicted
+++ resolved
@@ -108,7 +108,6 @@
 	serializationStateChanged(changeType: NotebookChangeType): void {
 		throw new Error('Method not implemented.');
 	}
-<<<<<<< HEAD
 	findNext(): Thenable<NotebookRange> {
 		throw new Error('Method not implemented.');
 	}
@@ -145,7 +144,6 @@
 	findMatches: FindMatch[];
 	onFindCountChange: Event<number>;
 	findArray: NotebookRange[];
-=======
 	get onActiveCellChanged(): Event<ICellModel> {
 		throw new Error('Method not implemented.');
 	}
@@ -153,7 +151,6 @@
 		throw new Error('Method not implemented.');
 	}
 
->>>>>>> 856833db
 }
 
 export class NotebookManagerStub implements INotebookManager {
